<?php
# vim: set smartindent tabstop=4 shiftwidth=4 set expandtab

class ExifToolBatchProcessException extends ExifToolBatchException {
}

class ExifToolBatchException extends Exception {
}

class ExifToolBatch {

    const BUFF_SIZE = 4096;

    const SUMMARY_DIRECTORIES_SCANNED = "directories scanned";
    const SUMMARY_DIRECTORIES_CREATED = "directories created";
    const SUMMARY_FILES_FAILED_CONDITION = "files failed condition";
    const SUMMARY_IMAGE_FILES_CREATED = "image files created";
    const SUMMARY_IMAGE_FILES_UPDATED = "image files updated";
    const SUMMARY_IMAGE_FILES_UNCHANGED = "image files unchanged";
    const SUMMARY_IMAGE_FILES_MOVED = "image files moved";
    const SUMMARY_IMAGE_FILES_COPIED = "image files copied";
    const SUMMARY_FILE_UPDATE_ERRORS = "files weren't updated due to errors";
    const SUMMARY_FILE_CREATE_ERRORS = "files weren't created due to errors";
    const SUMMARY_IMAGE_FILES_READ = "image files read";
    const SUMMARY_IMAGE_FILE_ERRORS = "files could not be read";
    const SUMMARY_OUTPUT_FILES_CREATED = "output files created";
    const SUMMARY_OUTPUT_FILES_APPENDED = "output files appended";

    private $_exiftool = null;
    private $_defexecargs = array('-use MWG');
    private $_defargs = array('-g','-j','-coordFormat','%.6f');
    private $_quietmode = false;
    private $_process=null;
    private $_pipes=null;
    private $_stack=array();
    private $_lastdata=array();
    private $_lasterr=array();
    private $_seq=0;
    private $_socket_get_mode = "fgets";
    private $_socket_fgets_blocking = true;
    private $_socket_get_timeout = 5;
    private $_debug=0;
    private $_chlddied=false;
    private $_running=true;
    private $_processing=false;
    private $_maxretries=2;
    private $_exiftool_minver=9.15;
    private $_pcntl_available = false;
    private $_process_idle_timeout = 60;
    private $_process_starttime = null;
    private $_process_running_timeout = 3600;

    /**
     * Get static instance
     *
     * @param str $path Exiftool path
     * @param array $args Default exec args
     * @return object Instance
     */
    public static function getInstance($path=null, $args=null){
        static $inst = null;
        if($inst == null){
            $inst = new self($path, $args);
        }
        return $inst;
    }

    /**
     * Constructor
     *
     * @param str $path Exiftool path
     * @param array $args Default exec args
     * @return object $this
     */
    public function __construct($path=null,$args=null){

        if(extension_loaded('pcntl')){
            $this->_pcntl_available = true;
        }else{
            trigger_error('pcntl extension is not loaded',E_USER_NOTICE);
        }

        if(isset($path)){
            $this->setExifToolPath($path);
        }
        
        if(isset($args)){
            $this->setDefaultExecArgs($args);
        }
        
        $this->installSignals();
        
        return $this;
    }

    /**
     * Destructor
     */
    public function __destruct(){
        $this->_running=false;
        $this->close();
    }
    
    /**
     * Set exiftool path
     *
     * @param str $path Exiftool path
     * @return object This
     */
    public function setExifToolPath($path){
        if(!file_exists($path)){
            throw new Exception('Exiftool path does not exist');
        }
        $this->_exiftool=$path;
        return $this;
    }

    /**
     * Get current exiftool path
     *
     * @return string Exiftool path
     */
    public function getExifToolPath(){
        return $this->_exiftool;
    }

    /**
     * Set default exec args
     *
     * @param mixed $args Arguments (array/string)
     * @return object $this
     */
    public function setDefaultExecArgs($args){
        if(!is_array($args)) $args=array($args);
        $this->_defexecargs=$args;
        return $this;
    }

    /**
     * Get default exec args
     *
     * @return array Exec Args
     */
    public function getDefaultExecArgs(){
        return $this->_defexecargs;
    }

    /**
     * Set default args
     *
     * @param mixed $args Arguments (array/string)
     * @return object $this
     */
    public function setDefaultArgs($args){
        if(!is_array($args)) $args=array($args);
        $this->_defargs=$args;
        return $this;
    }

    /**
     * Get default args
     *
     * @return array Args
     */
    public function getDefaultArgs(){
        return $this->_defargs;
    }

    /**
     * Set process idle timeout
     * @param int $timeout Timeout in seconds
     * @return \ExifToolBatch
     * @throws \ExifToolBatchException
     */
    public function setIdleTimeout($timeout){
        if(!is_null($timeout) && !is_int($timeout))
            throw new \ExifToolBatchException('Timeout has to be integer');
        $this->_process_idle_timeout = $timeout;
        return $this;
    }
    
    /**
     * Set total process runtime timeout
     * @param int $timeout Timeout in seconds
     * @return \ExifToolBatch
     * @throws \ExifToolBatchException
     */
    public function setProcessTimeout($timeout){
        if(!is_null($timeout) && !is_int($timeout))
            throw new \ExifToolBatchException('Timeout has to be integer');
        $this->_process_running_timeout = $timeout;
        return $this;
    }
    
    /**
     * Set exiftool quiet mode
     *
     * @param bool $mode Enable/Disable Quiet Model
     * @param object $this
     */
    public function setQuietMode($mode=false){
        if(!is_bool($mode)) return false;
        $this->_quietmode=$mode;
        return $this;
    }

    public function signal($signo) {
            switch ($signo) {
            case SIGTERM:
            case SIGINT:
                    $this->_running=false;
                    break;
            case SIGHUP:
            case SIGCHLD:
                    if($this->_running===FALSE) break;
                    $this->_chlddied=true;
                    break;
            case SIGTRAP:
                    $e = new \ExifToolBatchException;
                    file_put_contents(sys_get_temp_dir().'/pm_backtrace_'.getmypid(),
                            $e->getTraceAsString());
                    break;
            case SIGALRM:
                    if($this->_processing===FALSE)
                        $this->close();
                    break;
            default:
                    $this->getLogger()->error("No signal handler for $signo");
                    break;
            }
    }
    
    /**
     * Install PCNTL Signals
     */
    private function installSignals(){
        if(!$this->_pcntl_available) return;
	pcntl_signal(SIGTERM, [$this,'signal']);
        pcntl_signal(SIGINT,  [$this,'signal']);
        pcntl_signal(SIGTRAP, [$this,'signal']);
        pcntl_signal(SIGHUP,  [$this,'signal']);
        pcntl_signal(SIGALRM,  [$this,'signal']);
    }
    
    /**
     * Install idle timer
     */
    private function installIdleTimer(){
        if(!$this->_pcntl_available) return;
        if(is_null($this->_process_idle_timeout)) return;
        pcntl_alarm($this->_process_idle_timeout);
    }
    
    /**
     * Start exiftool
     *
     * @return object Process
     */
    public function start(){
        $env = null;
        $cwd = ".";
        $descriptorspec = array(
            0 => array("pipe", "r"),  // stdin is a pipe that the child will read from
            1 => array("pipe", "w"),  // stdout is a pipe that the child will write to
            2 => array("pipe", "w")   // stderr is a pipe that the child will write to
        );

        if(is_null($this->_exiftool)){
            throw new \ExifToolBatchException('Exiftool path was not set');
        }
        
        if($this->_pcntl_available){
            pcntl_sigprocmask(SIG_BLOCK,array(SIGINT));
        }
        
        $this->_process = proc_open($this->_exiftool.' '.implode(' ',$this->_defexecargs).' -stay_open True -@ -', $descriptorspec, $this->_pipes, $cwd, $env);
        
        $this->_process_starttime = time();
        
        if($this->_pcntl_available){
            $oldsig=array();
            pcntl_sigprocmask(SIG_UNBLOCK, array(SIGINT), $oldsig);
        }

        if(substr($this->_socket_get_mode,0,6)=="stream"){
            stream_set_blocking ($this->_pipes[1],0);
            stream_set_blocking ($this->_pipes[2],0);
        }else{
            stream_set_blocking ($this->_pipes[1],$this->_socket_fgets_blocking);
            stream_set_blocking ($this->_pipes[2],$this->_socket_fgets_blocking);
        }

        $this->pcntlDispatch();
        
        if($this->test()){
            $this->installIdleTimer();
            return $this->_process;
        }else{
            throw new \ExifToolBatchException('Exiftool did not start');
        }
    }

    /**
     * Close exiftool
     *
     * @return bool True/False
     */
    public function close(){
        if(isset($this->_pipes)){
            fwrite($this->_pipes[0], "-stay_open\nFalse\n");
            fclose($this->_pipes[0]);
            fclose($this->_pipes[1]);
            fclose($this->_pipes[2]);
        }
        $ret = true;
        if(isset($this->_process)){
            $ret = proc_close($this->_process);
        }
        $this->_pipes = null;
        $this->_process = null;
        return $ret;
    }

    /**
     * Clear last exiftool data
     *
     * @return object $this
     */
    private function clearLast(){
        $this->_lastdata=false;
        $this->_lasterr=false;
        return $this;
    }

    /**
     * Execute exiftool queued commands
     *
     * @return array Output STDOUT/STDERR
     */
    private function run(){
        $this->installIdleTimer();
        
        $this->_seq = $this->_seq + 1;
        $seq=$this->_seq;

        $this->clearLast();

        if($this->_quietmode===true){
            fwrite($this->_pipes[0], "-q\n");
            // force echo {ready} to STDOUT if in quiet mode
            fwrite($this->_pipes[0], "-echo3\n");
            fwrite($this->_pipes[0], "{ready".$seq."}\n");
        }

        // force echo {ready} to STDERR
        fwrite($this->_pipes[0], "-echo4\n");
        fwrite($this->_pipes[0], "{ready".$seq."}\n");

        fwrite($this->_pipes[0], "-execute".$seq."\n");

        $output=array('SEQ'=>$seq);
        $output['STDOUT']=$this->getStreamData(1);
        $output['STDERR']=$this->getStreamData(2);

        return $output;
    }

    /**
     * Test if exiftool is alive and correct version
     *
     * @return bool True/False
     * @throws ExifToolBatchException if version is not correct
     */
    public function test(){
        fwrite($this->_pipes[0], "-ver\n");
        $output = $this->run();
        $outputSTDOUT = floatval($output['STDOUT']);

        if($output>=$this->_exiftool_minver){
            return true;
        }else{
            throw new \ExifToolBatchException('Exiftool version ('.sprintf('%.02f',$outputSTDOUT).') is lower than required ('.sprintf('%.02f',$this->_exiftool_minver).')');
        }
    }

    /**
     * Check if exiftool process is running
     */
    private function checkRunning(){
        
        $this->pcntlDispatch();
        
        // check total runtime of process and restart
        if(!is_null($this->_process_starttime) && !is_null($this->_process_running_timeout) 
                && ($this->_process_starttime + $this->_process_running_timeout) <= time()){
            $this->close();
        }
        
        if(is_null($this->_process)){
            return $this->start();
        }else{
            $status=proc_get_status($this->_process);
            if($status['running']===false){
                $this->close();
                $this->start();
            }
        }
    }
    
    private function pcntlDispatch()
    {
        if($this->_pcntl_available){
            pcntl_signal_dispatch();
        }
    }

    /**
     * Get exiftool data from pipe
     *
     * @param int $pipe Data Pipe
     * @return str Output Data
     * @throws ExifToolBatchException If child dies or out of sequence
     */
    private function getStreamData($pipe){
        $endstr="{ready".$this->_seq."}\n";
        $endstr_len=0-strlen($endstr);
        $timeoutStart = time();

        //get output data
        $output=false;
        $endstr_found=null;
        switch($this->_socket_get_mode){
            case "stream": // fast, high cpu
                do{
                    $this->pcntlDispatch();
                    if($this->_running===FALSE) break;
                    if(feof($this->_pipes[$pipe])) { $this->_chldied=true; break;}
                    $str=stream_get_line($this->_pipes[$pipe],self::BUFF_SIZE);
                    $output=$output.$str;
                    usleep(1000);
                }while(strpos($output,$endstr)===false);
                $endstr_found=substr($output,$endstr_len);
                $output=substr($output,0,$endstr_len);
                break;
            case "fgets": // fast, low cpu (blocking), med cpu (non-blocking)
                if($this->_socket_fgets_blocking===true){
                    do{
                        $this->pcntlDispatch();
                        if($this->_running===FALSE) break;
                        if(feof($this->_pipes[$pipe])) { $this->_chldied=true; break;}
                        $str=fgets($this->_pipes[$pipe], self::BUFF_SIZE);
                        $output=$output.$str;
                    }while(strpos($str,$endstr)===false);
                }else{
                    $timeoutStart = time();
                    while(1){
                        $this->pcntlDispatch();
                        if($this->_running===FALSE) break;
                        if(feof($this->_pipes[$pipe])) { $this->_chldied=true; break;}
                        $str=fgets($this->_pipes[$pipe], self::BUFF_SIZE);
                        $output=$output.$str;
                        if(substr($output,$endstr_len)==$endstr) break;
                        if(time() > $this->_socket_get_timeout + $timeoutStart) {
                            throw new \ExifToolBatchException('Reached timeout getting data');
                        }
                        usleep(1000);
                    }
                }
                $endstr_found=substr($output,$endstr_len);
                $output=substr($output,0,$endstr_len);
                break;
        }

        if($this->_chlddied){
            throw new \ExifToolBatchException('ExifTool child died',1);
        }
        
        if($this->_running===FALSE){
            throw new \ExifToolBatchException('ExifTool has terminated by SIGNAL',2);
        }

        if($endstr_found!=$endstr){
            throw new \ExifToolBatchProcessException('ExifTool out of sequence');
        }

        return $output;
    }

    /**
     * Execute
     *
     * @param array $args Arguments
     * @return array Output STDOUT/STDERR
     */
    public function execute($args){
        // merge default args with supplied args
<<<<<<< HEAD
        $argsmerged=array_unique(array_merge($this->_defargs,$args));
        return $this->execute_args($argsmerged);
=======
        $argsmerged=array_merge($this->_defargs,$args);

        $retries = 0;
        while($retries <= $this->_maxretries){
            $this->pcntlDispatch();
            try{
                return $this->execute_args($argsmerged);
            }catch(ExifToolBatchProcessException $e){
                $retries++;
            }catch(ExifToolBatchException $e){
                $this->close();
                throw $e;
            }
        }
>>>>>>> 92b58aa0
    }

    /**
     * Execute (check running and pipe data)
     *
     * @param array $args Arguments
     * @return array Output STDOUT/STDERR
     */
    private function execute_args($args){
        $this->_processing = true;
        $this->checkRunning();

        foreach($args as $arg){
            if(!is_string($arg)) continue;
            fwrite($this->_pipes[0], $arg."\n");
        }

        // get all of the output
        $ret = $this->run();
        
        $this->_processing = false;
        
        return $ret;
    }

    /**
     * Decode exiftool output JSON
     *
     * @param mixed $data Output data as array/string
     * @return mixed Decoded data
     */
    public function decode($data){
        if(is_array($data)){
            $dataArr=array();
            foreach($data as $data2){
                if(($data3 = json_decode($data2)) == TRUE){
                    if(is_array($data3)){
                        foreach($data3 as $x){
                            $dataArr[]=$x;
                        }
                    }
                }
            }
            return $dataArr;
        }else{
            if(($data = json_decode($data)) == TRUE){
                return $data;
            }else{
                return false;
            }
        }
    }

    /**
     * Get STDERR output from last execute
     *
     * @param int $id File ID
     * @return mixed False or Error String
     */
    public function getErrorStr($id=null){
        if(is_array($this->_lasterr) && is_null($id)) return false;
        if(is_string($this->_lasterr)){
            return $this->_lasterr;
        }elseif(isset($this->_lasterr[$id]) && is_array($this->_lasterr[$id])){
            return $this->_lasterr[$id];
        }

        return false;
    }

    /**
     * Get error from last execute
     *
     * @param int $id File ID
     * @return mixed False or Error Array
     */
    public function getError($id=null){
        $data = $this->decodeErrorStr($id,"Error");
        return (count($data)?$data:FALSE);
    }

    /**
     * Get warning from last execute
     *
     * @param int $id File ID
     * @return mixed False or Warnings Array
     */
    public function getWarning($id=null){
        $data = $this->decodeErrorStr($id,"Warning");
        return (count($data)?$data:FALSE);
    }

    /**
     * Get result summary
     *
     * @param str $msg Message
     * @param int $id File ID
     * @return mixed Summary Data
     */
    public function getSummary($msg,$id=null){
        $rows = $this->decodeErrorStr($id,'Summary');
        if(!count($rows)) return FALSE;
        foreach($rows as $row){
            $pos = strpos($row, $msg);
            if(!$pos) continue;
            $val = substr($row,0,$pos);
            $val = trim($val);
            $val = intval($val);
            return $val;
        }
        return FALSE;
    }

    public function getSummaryArr($id=null){
        $data = $this->decodeErrorStr($id,'Summary');
        return $data;
    }

    /**
     * Get result summary string
     *
     * @param int $id File ID
     * @return mixed Summary Data
     */
    public function decodeErrorStr($id=null,$key=null){
        $lasterr = $this->getErrorStr($id);

        $data=array(
            'Warning'=>array(),
            'Error'=>array(),
            'Summary'=>array()
        );

        if(!$lasterr || empty($lasterr)) return $data;

        $lasterr_arr = explode("\n",$lasterr);
        
        foreach($lasterr_arr as $k=>$v){
            if(empty($v)) continue;
            if(substr($v,0,8) == "Warning:"){
                $data['Warning'][] = trim(substr($v,8));
            }elseif(substr($v,0,6) == "Error:"){
                $data['Error'][] = trim(substr($v,6));
            }else{
                $data['Summary'][] = trim($v);
            }
        }

        if(!is_null($key)){
            return $data[$key];
        }else{
            return $data;
        }
    }

    /**
     * Fetch one item from stack and decode
     *
     * @param bool $assoc JSON Object/Array
     * @return mixed Data/False
     */
    public function fetchDecoded($assoc=false){
    	if(!in_array('-j', $this->_defargs))
            throw new \ExifToolBatchException('Missing exiftool json argument');
        if(!$this->fetch()) return false;
        if(($data=json_decode($this->_lastdata,$assoc)) == TRUE){
            return $data;
        }else{
            return false;
        }
    }

    /**
     * Fetch one item from stack
     *
     * @return mixed Data/False
     */
    public function fetch(){
        if(count($this->_stack)){
            $result = $this->execute(array_shift($this->_stack));
            $this->_lastdata = $result['STDOUT'];
            $this->_lasterr = $result['STDERR'];
            return $this->_lastdata;
        }else{
            unset($this->_lastdata);
            return false;
        }
    }

    /**
     * Fetch one item from stack and pass to callback
     *
     * @param object $callback User Callback
     * @return mixed Data/False
     */
    public function fetchCallback($callback){
        if(!is_callable($callback))
            throw new \ExifToolBatchException('Callback passed is not callable');
        if(!$this->fetch()) return false;
        return call_user_func_array($callback,array('data'=>$this->_lastdata,'error'=>$this->_lasterr));
    }

    /**
     * Fetch all items from stack and decode
     *
     * @param bool $assoc JSON Object/Array
     * @return array All Data
     */
    public function fetchAllDecoded($assoc=false){
    	if(!in_array('-j', $this->_defargs))
            throw new \ExifToolBatchException('Missing exiftool json argument');
        if(!$this->fetchAll()) return false;
        $dataArr=array();
        foreach($this->_lastdata as $lastdata){
            if(($data = json_decode($lastdata,$assoc)) == TRUE){
                if(is_array($data)){
                    foreach($data as $x){
                        $dataArr[]=$x;
                    }
                }else{
                    $dataArr[]=$data[0];
                }
            }
        }
        return $dataArr;
    }

    /**
     * Fetch all items from stack
     *
     * @return array All Data
     */
    public function fetchAll(){
        $data=array();
        $dataErr=array();
        while($args=array_shift($this->_stack)){
            $result = $this->execute($args);
            $data[]=$result['STDOUT'];
            $dataErr[]=$result['STDERR'];
        }
        $this->_lastdata=$data;
        $this->_lasterr=$dataErr;
        return $data;
    }

    /**
     * Fetch all items from stack and pass to callback
     *
     * @param object $callback User Callback
     * @return mixed Data/False
     */
    public function fetchAllCallback($callback){
        if(!is_callable($callback))
            throw new \ExifToolBatchException('Callback passed is not callable');
        if(!$this->fetchAll()) return false;
        return call_user_func_array($callback,array('data'=>$this->_lastdata,'error'=>$this->_lasterr));
    }
    
    /**
     * Add single job of arguments to stack
     *
     * @param mixed Array of arguments or string
     * @return object $this
     */
    public function add($args){
        if(is_array($args)){
            $this->_stack[]=$args;
        }elseif(is_string($args)){
            $this->_stack[]=array($args);
        }else{
            return false;
        }
        return $this;
    }

    /**
     * Clear stack
     *
     * @return object $this
     */
    public function clear(){
        $this->_stack=array();
        return $this;
    }

}
<|MERGE_RESOLUTION|>--- conflicted
+++ resolved
@@ -83,13 +83,13 @@
         if(isset($path)){
             $this->setExifToolPath($path);
         }
-        
+
         if(isset($args)){
             $this->setDefaultExecArgs($args);
         }
-        
+
         $this->installSignals();
-        
+
         return $this;
     }
 
@@ -100,7 +100,7 @@
         $this->_running=false;
         $this->close();
     }
-    
+
     /**
      * Set exiftool path
      *
@@ -178,7 +178,7 @@
         $this->_process_idle_timeout = $timeout;
         return $this;
     }
-    
+
     /**
      * Set total process runtime timeout
      * @param int $timeout Timeout in seconds
@@ -191,7 +191,7 @@
         $this->_process_running_timeout = $timeout;
         return $this;
     }
-    
+
     /**
      * Set exiftool quiet mode
      *
@@ -229,7 +229,7 @@
                     break;
             }
     }
-    
+
     /**
      * Install PCNTL Signals
      */
@@ -241,7 +241,7 @@
         pcntl_signal(SIGHUP,  [$this,'signal']);
         pcntl_signal(SIGALRM,  [$this,'signal']);
     }
-    
+
     /**
      * Install idle timer
      */
@@ -250,7 +250,7 @@
         if(is_null($this->_process_idle_timeout)) return;
         pcntl_alarm($this->_process_idle_timeout);
     }
-    
+
     /**
      * Start exiftool
      *
@@ -268,15 +268,15 @@
         if(is_null($this->_exiftool)){
             throw new \ExifToolBatchException('Exiftool path was not set');
         }
-        
+
         if($this->_pcntl_available){
             pcntl_sigprocmask(SIG_BLOCK,array(SIGINT));
         }
-        
+
         $this->_process = proc_open($this->_exiftool.' '.implode(' ',$this->_defexecargs).' -stay_open True -@ -', $descriptorspec, $this->_pipes, $cwd, $env);
-        
+
         $this->_process_starttime = time();
-        
+
         if($this->_pcntl_available){
             $oldsig=array();
             pcntl_sigprocmask(SIG_UNBLOCK, array(SIGINT), $oldsig);
@@ -291,7 +291,7 @@
         }
 
         $this->pcntlDispatch();
-        
+
         if($this->test()){
             $this->installIdleTimer();
             return $this->_process;
@@ -339,7 +339,7 @@
      */
     private function run(){
         $this->installIdleTimer();
-        
+
         $this->_seq = $this->_seq + 1;
         $seq=$this->_seq;
 
@@ -387,15 +387,15 @@
      * Check if exiftool process is running
      */
     private function checkRunning(){
-        
+
         $this->pcntlDispatch();
-        
+
         // check total runtime of process and restart
-        if(!is_null($this->_process_starttime) && !is_null($this->_process_running_timeout) 
+        if(!is_null($this->_process_starttime) && !is_null($this->_process_running_timeout)
                 && ($this->_process_starttime + $this->_process_running_timeout) <= time()){
             $this->close();
         }
-        
+
         if(is_null($this->_process)){
             return $this->start();
         }else{
@@ -406,7 +406,7 @@
             }
         }
     }
-    
+
     private function pcntlDispatch()
     {
         if($this->_pcntl_available){
@@ -474,7 +474,7 @@
         if($this->_chlddied){
             throw new \ExifToolBatchException('ExifTool child died',1);
         }
-        
+
         if($this->_running===FALSE){
             throw new \ExifToolBatchException('ExifTool has terminated by SIGNAL',2);
         }
@@ -494,10 +494,6 @@
      */
     public function execute($args){
         // merge default args with supplied args
-<<<<<<< HEAD
-        $argsmerged=array_unique(array_merge($this->_defargs,$args));
-        return $this->execute_args($argsmerged);
-=======
         $argsmerged=array_merge($this->_defargs,$args);
 
         $retries = 0;
@@ -512,7 +508,6 @@
                 throw $e;
             }
         }
->>>>>>> 92b58aa0
     }
 
     /**
@@ -532,9 +527,9 @@
 
         // get all of the output
         $ret = $this->run();
-        
+
         $this->_processing = false;
-        
+
         return $ret;
     }
 
@@ -649,7 +644,7 @@
         if(!$lasterr || empty($lasterr)) return $data;
 
         $lasterr_arr = explode("\n",$lasterr);
-        
+
         foreach($lasterr_arr as $k=>$v){
             if(empty($v)) continue;
             if(substr($v,0,8) == "Warning:"){
@@ -770,7 +765,7 @@
         if(!$this->fetchAll()) return false;
         return call_user_func_array($callback,array('data'=>$this->_lastdata,'error'=>$this->_lasterr));
     }
-    
+
     /**
      * Add single job of arguments to stack
      *
